import { Toaster } from "@/components/ui/toaster";
import { Toaster as Sonner } from "@/components/ui/sonner";
import { TooltipProvider } from "@/components/ui/tooltip";
import { QueryClient, QueryClientProvider } from "@tanstack/react-query";
import { BrowserRouter, Routes, Route } from "react-router-dom";
import { Layout } from "./components/Layout";
import { AuthProvider } from "./contexts/AuthContext";
import { ChartProvider } from "./contexts/ChartContext";
import { ThemeProvider } from "./contexts/ThemeContext";
import { ProtectedRoute } from "./components/ProtectedRoute";
import Index from "./pages/Index";
import TransactionManagement from "./pages/TransactionManagement";
import ImportExtract from "./pages/ImportExtract";
import DashboardPage from "./pages/DashboardPage";
import Auth from "./pages/Auth";
import NotFound from "./pages/NotFound";
import { UserProfile } from "./pages/UserProfile";
import CreditCards from "./pages/CreditCards";
import CreditCardBill from "./pages/CreditCardBill";

const queryClient = new QueryClient();

const App = () => (
  <QueryClientProvider client={queryClient}>
<<<<<<< HEAD
    <ThemeProvider
      attribute="class"
      defaultTheme="system"
      enableSystem
      disableTransitionOnChange
    >
      <AuthProvider>
        <ChartProvider>
          <TooltipProvider>
            <Toaster />
            <Sonner />
            <BrowserRouter>
              <Routes>
                <Route path="/auth" element={<Auth />} />
                <Route path="/" element={
                  <ProtectedRoute>
                    <Layout>
                      <Index />
                    </Layout>
                  </ProtectedRoute>
                } />
                <Route path="/dashboard" element={
                  <ProtectedRoute>
                    <Layout>
                      <DashboardPage />
                    </Layout>
                  </ProtectedRoute>
                } />
                <Route path="/transactions" element={
                  <ProtectedRoute>
                    <Layout>
                      <TransactionManagement />
                    </Layout>
                  </ProtectedRoute>
                } />
                <Route path="/import" element={
                  <ProtectedRoute>
                    <Layout>
                      <ImportExtract />
                    </Layout>
                  </ProtectedRoute>
                } />
                <Route path="/profile" element={
                  <ProtectedRoute>
                    <Layout>
                      <UserProfile />
                    </Layout>
                  </ProtectedRoute>
                } />
                {/* ADD ALL CUSTOM ROUTES ABOVE THE CATCH-ALL "*" ROUTE */}
                <Route path="*" element={<NotFound />} />
              </Routes>
            </BrowserRouter>
          </TooltipProvider>
        </ChartProvider>
      </AuthProvider>
    </ThemeProvider>
=======
    <AuthProvider>
      <ChartProvider>
        <TooltipProvider>
          <Toaster />
          <Sonner />
          <BrowserRouter>
            <Routes>
              <Route path="/auth" element={<Auth />} />
              <Route path="/" element={
                <ProtectedRoute>
                  <Layout>
                    <Index />
                  </Layout>
                </ProtectedRoute>
              } />
              <Route path="/dashboard" element={
                <ProtectedRoute>
                  <Layout>
                    <DashboardPage />
                  </Layout>
                </ProtectedRoute>
              } />
              <Route path="/transactions" element={
                <ProtectedRoute>
                  <Layout>
                    <TransactionManagement />
                  </Layout>
                </ProtectedRoute>
              } />
              <Route path="/import" element={
                <ProtectedRoute>
                  <Layout>
                    <ImportExtract />
                  </Layout>
                </ProtectedRoute>
              } />
              <Route path="/profile" element={
                <ProtectedRoute>
                  <Layout>
                    <UserProfile />
                  </Layout>
                </ProtectedRoute>
              } />
              <Route path="/credit-cards" element={
                <ProtectedRoute>
                  <Layout>
                    <CreditCards />
                  </Layout>
                </ProtectedRoute>
              } />
              <Route path="/credit-cards/:cardId/bill" element={
                <ProtectedRoute>
                  <Layout>
                    <CreditCardBill />
                  </Layout>
                </ProtectedRoute>
              } />
              {/* ADD ALL CUSTOM ROUTES ABOVE THE CATCH-ALL "*" ROUTE */}
              <Route path="*" element={<NotFound />} />
            </Routes>
          </BrowserRouter>
        </TooltipProvider>
      </ChartProvider>
    </AuthProvider>
>>>>>>> e9c79c62
  </QueryClientProvider>
);

export default App;<|MERGE_RESOLUTION|>--- conflicted
+++ resolved
@@ -22,7 +22,6 @@
 
 const App = () => (
   <QueryClientProvider client={queryClient}>
-<<<<<<< HEAD
     <ThemeProvider
       attribute="class"
       defaultTheme="system"
@@ -72,6 +71,20 @@
                     </Layout>
                   </ProtectedRoute>
                 } />
+                <Route path="/credit-cards" element={
+                  <ProtectedRoute>
+                    <Layout>
+                      <CreditCards />
+                    </Layout>
+                  </ProtectedRoute>
+                } />
+                <Route path="/credit-cards/:cardId/bill" element={
+                  <ProtectedRoute>
+                    <Layout>
+                      <CreditCardBill />
+                    </Layout>
+                  </ProtectedRoute>
+                } />
                 {/* ADD ALL CUSTOM ROUTES ABOVE THE CATCH-ALL "*" ROUTE */}
                 <Route path="*" element={<NotFound />} />
               </Routes>
@@ -80,72 +93,6 @@
         </ChartProvider>
       </AuthProvider>
     </ThemeProvider>
-=======
-    <AuthProvider>
-      <ChartProvider>
-        <TooltipProvider>
-          <Toaster />
-          <Sonner />
-          <BrowserRouter>
-            <Routes>
-              <Route path="/auth" element={<Auth />} />
-              <Route path="/" element={
-                <ProtectedRoute>
-                  <Layout>
-                    <Index />
-                  </Layout>
-                </ProtectedRoute>
-              } />
-              <Route path="/dashboard" element={
-                <ProtectedRoute>
-                  <Layout>
-                    <DashboardPage />
-                  </Layout>
-                </ProtectedRoute>
-              } />
-              <Route path="/transactions" element={
-                <ProtectedRoute>
-                  <Layout>
-                    <TransactionManagement />
-                  </Layout>
-                </ProtectedRoute>
-              } />
-              <Route path="/import" element={
-                <ProtectedRoute>
-                  <Layout>
-                    <ImportExtract />
-                  </Layout>
-                </ProtectedRoute>
-              } />
-              <Route path="/profile" element={
-                <ProtectedRoute>
-                  <Layout>
-                    <UserProfile />
-                  </Layout>
-                </ProtectedRoute>
-              } />
-              <Route path="/credit-cards" element={
-                <ProtectedRoute>
-                  <Layout>
-                    <CreditCards />
-                  </Layout>
-                </ProtectedRoute>
-              } />
-              <Route path="/credit-cards/:cardId/bill" element={
-                <ProtectedRoute>
-                  <Layout>
-                    <CreditCardBill />
-                  </Layout>
-                </ProtectedRoute>
-              } />
-              {/* ADD ALL CUSTOM ROUTES ABOVE THE CATCH-ALL "*" ROUTE */}
-              <Route path="*" element={<NotFound />} />
-            </Routes>
-          </BrowserRouter>
-        </TooltipProvider>
-      </ChartProvider>
-    </AuthProvider>
->>>>>>> e9c79c62
   </QueryClientProvider>
 );
 
